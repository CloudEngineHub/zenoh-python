#
#
# Copyright (c) 2022 ZettaScale Technology
#
# This program and the accompanying materials are made available under the
# terms of the Eclipse Public License 2.0 which is available at
# http://www.eclipse.org/legal/epl-2.0, or the Apache License, Version 2.0
# which is available at https://www.apache.org/licenses/LICENSE-2.0.
#
# SPDX-License-Identifier: EPL-2.0 OR Apache-2.0
#
# Contributors:
#   ZettaScale Zenoh Team, <zenoh@zettascale.tech>
#
#
[package]
name = "eclipse-zenoh"
version = "0.7.0-rc"
authors = [
    "kydos <angelo@icorsaro.net>",
    "Julien Enoch <julien@enoch.fr>",
    "Olivier Hécart <olivier.hecart@adlinktech.com>",
    "Luca Cominardi <luca.cominardi@gmail.com>",
    "Pierre Avital <pierre.avital@adlinktech.com>",
]

edition = "2018"

[lib]
name = "zenoh"
crate-type = ["cdylib"]

[features]
complete_n = ["zenoh/complete_n"]

[dependencies]
async-std = "=1.12.0"
env_logger = "0.10.0"
form_urlencoded = "1.1.0"
futures = "0.3.25"
json5 = "0.4.1"
log = "0.4.17"
pyo3 = { version = "0.17.3", features = ["extension-module", "abi3-py37"] }
serde_json = "1.0.89"
uhlc = "0.5.1"
validated_struct = "2.1.0"
<<<<<<< HEAD
zenoh = { git = "https://github.com/eclipse-zenoh/zenoh.git", branch = "new-buffers" }
zenoh-buffers = { git = "https://github.com/eclipse-zenoh/zenoh.git", branch = "new-buffers" }
zenoh-cfg-properties = { git = "https://github.com/eclipse-zenoh/zenoh.git", branch = "new-buffers" }
zenoh-core =  { git = "https://github.com/eclipse-zenoh/zenoh.git", branch = "new-buffers" }
=======
zenoh = { version = "0.7.0-rc", features = [
    "unstable",
] }
zenoh-buffers = { version = "0.7.0-rc" }
zenoh-cfg-properties = { version = "0.7.0-rc" }
zenoh-core = { version = "0.7.0-rc" }
>>>>>>> 6e07e1e3
<|MERGE_RESOLUTION|>--- conflicted
+++ resolved
@@ -44,16 +44,7 @@
 serde_json = "1.0.89"
 uhlc = "0.5.1"
 validated_struct = "2.1.0"
-<<<<<<< HEAD
-zenoh = { git = "https://github.com/eclipse-zenoh/zenoh.git", branch = "new-buffers" }
+zenoh = { git = "https://github.com/eclipse-zenoh/zenoh.git", branch = "new-buffers", features = [ "unstable" ] }
 zenoh-buffers = { git = "https://github.com/eclipse-zenoh/zenoh.git", branch = "new-buffers" }
 zenoh-cfg-properties = { git = "https://github.com/eclipse-zenoh/zenoh.git", branch = "new-buffers" }
-zenoh-core =  { git = "https://github.com/eclipse-zenoh/zenoh.git", branch = "new-buffers" }
-=======
-zenoh = { version = "0.7.0-rc", features = [
-    "unstable",
-] }
-zenoh-buffers = { version = "0.7.0-rc" }
-zenoh-cfg-properties = { version = "0.7.0-rc" }
-zenoh-core = { version = "0.7.0-rc" }
->>>>>>> 6e07e1e3
+zenoh-core =  { git = "https://github.com/eclipse-zenoh/zenoh.git", branch = "new-buffers" }